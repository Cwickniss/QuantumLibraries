<<<<<<< HEAD
﻿// namespace Microsoft.Quantum.Canon{
=======
﻿//namespace Microsoft.Quantum.Canon

>>>>>>> 455fc6a2

// FIXME: make this a function!
// Perhaps ToDouble as Float usually refers to single-precision, and we cannot overload Double()?
function Float(value : Int)  : Double
{
    return 0.0
}

function Random(value : Double[]) : Int
{
    return 0
}


operation MultiM(targets : Qubit[]) : Result[]
{
    Body{
        mutable results = new Result[Length(targets)]
        return results
    }
}<|MERGE_RESOLUTION|>--- conflicted
+++ resolved
@@ -1,9 +1,4 @@
-<<<<<<< HEAD
-﻿// namespace Microsoft.Quantum.Canon{
-=======
 ﻿//namespace Microsoft.Quantum.Canon
-
->>>>>>> 455fc6a2
 
 // FIXME: make this a function!
 // Perhaps ToDouble as Float usually refers to single-precision, and we cannot overload Double()?
