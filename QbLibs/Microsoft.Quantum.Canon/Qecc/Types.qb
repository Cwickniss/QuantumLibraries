--- conflicted
+++ resolved
@@ -1,37 +1,4 @@
-<<<<<<< HEAD
-﻿
-newtype LogicalRegister = Qubit[]
-newtype Syndrome = Result[]
-newtype RecoveryFn = (Syndrome -> Pauli[])
-// Design notes:
-//     These two types do not return (), such that instances of these types
-//     will not support autofunctors. This is inconvienent, but I think it's
-//     important to allow the generalization that physical and logical registers
-//     may have different numbers of qubits.
-
-/// <summary>
-///     Represents an operation which encodes a physical register into a
-///     logical register, using the provided scratch qubits.
-///
-///     The first argument is taken to be the physical register that will
-///     be encoded, while the second argument is taken to be the scratch
-///     register that will be used.
-/// </summary>
-newtype EncodeOp = ((Qubit[], Qubit[]) => LogicalRegister)
-/// <summary>
-///     Represents an operation which decodes an encoded register into a
-///     physical register and the scratch qubits used to record a syndrome.
-///     
-///     The argument to a DecodeOp is the same as the return from an
-///     EncodeOp, and vice versa.
-/// </summary>
-newtype DecodeOp = (LogicalRegister => (Qubit[], Qubit[]))
-newtype SyndromeMeasOp = (LogicalRegister => Syndrome)
-
-newtype QECC = (EncodeOp, DecodeOp, SyndromeMeasOp)
-newtype CSS = (EncodeOp, DecodeOp, SyndromeMeasOp, SyndromeMeasOp)
-=======
-﻿namespace Microsoft.Quantum.Canon {
+namespace Microsoft.Quantum.Canon {
 
     newtype LogicalRegister = Qubit[]
     newtype Syndrome = Result[]
@@ -64,5 +31,4 @@
     newtype QECC = (EncodeOp, DecodeOp, SyndromeMeasOp)
     newtype CSS = (EncodeOp, DecodeOp, SyndromeMeasOp, SyndromeMeasOp)
 
-}
->>>>>>> 00eb1a1c
+}