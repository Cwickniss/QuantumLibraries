<<<<<<< HEAD
﻿//namespace Microsoft.Quantum.Canon

/// <summary>
///     Performs the quantum phase estimation algorithm for a given oracle U and eigenstate,
///     reading the phase into a big-endian quantum register.
/// </summary>
/// <param name="oracle">An operation implementing U^m for given integer powers m.</param>
/// <param name="eigenstate">A quantum register representing an eigenstate |φ> of U, U|φ> =
///     e^{iφ} |φ> for φ ∈ [0, 2π) an unknown phase.</param>
/// <param name="controlRegister">A big-endian representation integer register that can be used
///     to control the provided oracle, and that will contain the a representation of φ following
///     the application of this operation. The controlRegister is assumed to start in the initial
///     state |00.0>, where the length of the register indicates the desired precision.</param>
operation QuantumPhaseEstimation( oracle : DiscreteOracle, eigenstate : Qubit[],  controlRegister : BigEndian)  : ()
{
    Body {
        // FIXME Solid #701: lengths of UDTs < T[] are not supported currently.
        // let nQubits = Length(controlRegister)
        let nQubits = 1
=======
﻿namespace Microsoft.Quantum.Canon {
    open Microsoft.Quantum.Primitive
>>>>>>> 9e39ec36

    /// <summary>
    ///     Performs the quantum phase estimation algorithm for a given oracle U and eigenstate,
    ///     reading the phase into a big-endian quantum register.
    /// </summary>
    /// <param name="oracle">An operation implementing U^m for given integer powers m.</param>
    /// <param name="eigenstate">A quantum register representing an eigenstate |φ> of U, U|φ> =
    ///     e^{iφ} |φ> for φ ∈ [0, 2π) an unknown phase.</param>
    /// <param name="controlRegister">A big-endian representation integer register that can be used
    ///     to control the provided oracle, and that will contain the a representation of φ following
    ///     the application of this operation. The controlRegister is assumed to start in the initial
    ///     state |00.0>, where the length of the register indicates the desired precision.</param>
    operation QuantumPhaseEstimation( oracle : DiscreteOracle, eigenstate : Qubit[],  controlRegister : BigEndian)  : ()
    {
        Body {
            // FIXME Solid #701: lengths of UDTs < T[] are not supported currently.
            // let nQubits = Length(controlRegister)
            let nQubits = 1

            ApplyToEachAC(H, controlRegister)

            for (idxControlQubit in 0..(nQubits - 1)) {
                let control = controlRegister[idxControlQubit]
                let power = 2 ^ (nQubits - idxControlQubit - 1)
                (Controlled oracle)([control], (power, eigenstate))
            }

            QFT(controlRegister)
        }

        Adjoint auto
        Controlled auto
        Controlled Adjoint auto
    }

}<|MERGE_RESOLUTION|>--- conflicted
+++ resolved
@@ -1,27 +1,5 @@
-<<<<<<< HEAD
-﻿//namespace Microsoft.Quantum.Canon
-
-/// <summary>
-///     Performs the quantum phase estimation algorithm for a given oracle U and eigenstate,
-///     reading the phase into a big-endian quantum register.
-/// </summary>
-/// <param name="oracle">An operation implementing U^m for given integer powers m.</param>
-/// <param name="eigenstate">A quantum register representing an eigenstate |φ> of U, U|φ> =
-///     e^{iφ} |φ> for φ ∈ [0, 2π) an unknown phase.</param>
-/// <param name="controlRegister">A big-endian representation integer register that can be used
-///     to control the provided oracle, and that will contain the a representation of φ following
-///     the application of this operation. The controlRegister is assumed to start in the initial
-///     state |00.0>, where the length of the register indicates the desired precision.</param>
-operation QuantumPhaseEstimation( oracle : DiscreteOracle, eigenstate : Qubit[],  controlRegister : BigEndian)  : ()
-{
-    Body {
-        // FIXME Solid #701: lengths of UDTs < T[] are not supported currently.
-        // let nQubits = Length(controlRegister)
-        let nQubits = 1
-=======
 ﻿namespace Microsoft.Quantum.Canon {
     open Microsoft.Quantum.Primitive
->>>>>>> 9e39ec36
 
     /// <summary>
     ///     Performs the quantum phase estimation algorithm for a given oracle U and eigenstate,
